plugins {
    id 'java-gradle-plugin'
    id 'groovy'
    id 'maven-publish'
    id 'org.cadixdev.licenser' version '0.6.1'
    id 'com.gradle.plugin-publish' version '1.1.0'
}

java {
    toolchain {
        languageVersion = JavaLanguageVersion.of(8)
    }
    withSourcesJar()
}

group 'net.neoforged.gradleutils'
<<<<<<< HEAD
version '3.0.0-alpha.7-spotless'
=======
version '3.0.0-alpha.10'
>>>>>>> 44d9e09c

repositories {
    mavenCentral {
        content {
            excludeGroup('com.diffplug.spotless')
        }
    }
    gradlePluginPortal()
}

// Spotless runs on J11
configurations {
    compileClasspath {
        attributes.attribute Attribute.of('org.gradle.jvm.version', Integer), 11
    }
}

if (System.getenv('GPP_KEY')) {
    project.ext {
        set('gradle.publish.key', System.getenv('GPP_KEY'))
        set('gradle.publish.secret', System.getenv('GPP_SECRET'))
    }
}

dependencies {
    api 'org.eclipse.jgit:org.eclipse.jgit:5.10.0.202012080955-r'
    api 'io.github.gradle-nexus:publish-plugin:1.3.0'

    api "net.neoforged:groovydslimprover:${gdi_version}"
    api "net.neoforged:groovydslimprover:${gdi_version}:base"
    api "net.neoforged:groovydslimprover:${gdi_version}:runtime"

    compileOnly 'com.diffplug.spotless:spotless-plugin-gradle:6.23.3'
}

sourceSets {
    actionsTemplate
}

final actionsTemplateZip = tasks.register('createActionsTemplateZip', Zip) {
    from(sourceSets.actionsTemplate.output)
    archiveFileName.set('.github-workflows.zip')
    destinationDirectory.set(layout.buildDirectory.dir('template'))
}

tasks.named(sourceSets.main.processResourcesTaskName, Copy) {
    from(actionsTemplateZip)
}

tasks.named('jar', Jar) {
    try {
        final ByteArrayOutputStream bos = new ByteArrayOutputStream()
        project.exec {
            commandLine('git', 'rev-parse', 'HEAD')
            standardOutput(bos)
        }.rethrowFailure().assertNormalExitValue()

        final gitCommit = new String(bos.toByteArray())
        // Store the git commit as the Implementation-Version of the tasks package
        // TODO - re-evaluate: find a better way of storing this sha for use in template generation
        manifest.attributes([
                'Implementation-Version': gitCommit
        ], 'net/neoforged/gradleutils/tasks/')
    } catch (Exception ex) {
        throw new IllegalStateException("Failed to determine the latest commit hash; check if 'git' is on the PATH", ex)
    }
}

license {
    header(file('HEADER'))
    skipExistingHeaders = true // Ignore existing license headers on files
    exclude 'formatter-config.xml'
}

// Disable the license tasks for the template files
["checkLicenseActionsTemplate", "updateLicenseActionsTemplate"].each {
    tasks.named(it) {
        enabled = false
    }
}

gradlePlugin {
    website = 'https://github.com/neoforged/GradleUtils'
    vcsUrl  = 'https://github.com/neoforged/GradleUtils.git'

    plugins {
        gradleutils {
            id = 'net.neoforged.gradleutils'
            displayName = 'GradleUtils'
            description = 'A plugin with different utilities for NeoForged projects. Includes tag-based versioning and changelog generation'
            tags.set(['versioning', 'changelog'])
            implementationClass = 'net.neoforged.gradleutils.GradleUtilsPlugin'
        }
    }
}

final changelogTask = tasks.register('changelog', GenerateChangelogTask) {
    it.description = 'Generates a commit changelog using the git CLI command'
    it.changelogFile.set(layout.buildDirectory.file('changelog.txt'))
}

tasks.named('assemble') {
    it.dependsOn changelogTask
}

tasks.named('publishPlugins') {
    it.enabled = !project.version.toString().endsWith('-SNAPSHOT')
}

publishing {
    publications {
        pluginMaven(MavenPublication) { mavenPublication ->
            artifact(changelogTask) {
                classifier = 'changelog'
                extension = 'txt'
            }
            pom {
                name = 'Gradle Utils'
                description = 'Gradle buildscript utility library for NeoForged projects'
                url = 'https://github.com/neoforged/GradleUtils'
                scm {
                    url = 'https://github.com/neoforged/GradleUtils'
                    connection = 'https://github.com/neoforged/GradleUtils.git'
                    developerConnection = 'scm:git:git@github.com:NeoForged/GradleUtils.git'
                }
                issueManagement {
                    system = 'github'
                    url = 'https://github.com/neoforged/GradleUtils/issues'
                }
                organization {
                    name = 'NeoForged'
                    url = 'https://github.com/neoforged'
                }
                licenses {
                    license {
                        name = 'LGPLv2.1'
                        url = 'https://www.gnu.org/licenses/old-licenses/lgpl-2.1.txt'
                    }
                }
            }
        }
    }
    repositories {
        maven {
            name 'forge'
            if (System.env.MAVEN_USER && System.env.MAVEN_PASSWORD) {
                def publishingEndpoint = System.env.MAVEN_URL_RELEASE ?: 'https://maven.neoforged.net/releases'

                if (project.version.toString().endsWith('-SNAPSHOT')) {
                    url System.env.MAVEN_URL_SNAPSHOTS ?: 'https://maven.neoforged.net/snapshots'
                } else {
                    url publishingEndpoint
                }
                authentication {
                    basic(BasicAuthentication)
                }
                credentials {
                    username = System.env.MAVEN_USER
                    password = System.env.MAVEN_PASSWORD
                }
            } else {
                url 'repo'
            }
        }
    }
}

final versionProvider = providers.provider { project.version?.toString() }
tasks.register("configureGitHubActions", ConfigureActions) {
    version.set(versionProvider)
}

abstract class ConfigureActions extends DefaultTask {
    @Input
    abstract Property<String> getVersion()

    @TaskAction
    void doAction() {
        final versionString = version.get()
        new File(System.getenv('GITHUB_OUTPUT')) << "version=$versionString"
    }
}

abstract class GenerateChangelogTask extends DefaultTask {
    @OutputFile
    abstract RegularFileProperty getChangelogFile()

    @javax.inject.Inject // This might look like a compile error in IDE, but it actually compiles okay
    abstract ExecOperations getExecOperations()

    @TaskAction
    void generate() {
        try {
            changelogFile.get().asFile.withOutputStream { output ->
                execOperations.exec { ExecSpec spec ->
                    // TODO: limit to last reachable tag?
                    spec.commandLine('git', 'log', '--no-show-signature', '--no-color',
                            '--pretty=%h% (describe:tags=true:abbrev) (%aN) %s')
                    spec.standardOutput(output)
                }.assertNormalExitValue().rethrowFailure()
            }
        } catch (Exception e) {
            throw new IllegalStateException("Failed to generate changelog; check if 'git' is on the PATH", e)
        }
    }
}<|MERGE_RESOLUTION|>--- conflicted
+++ resolved
@@ -14,11 +14,7 @@
 }
 
 group 'net.neoforged.gradleutils'
-<<<<<<< HEAD
-version '3.0.0-alpha.7-spotless'
-=======
 version '3.0.0-alpha.10'
->>>>>>> 44d9e09c
 
 repositories {
     mavenCentral {
